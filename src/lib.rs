--- conflicted
+++ resolved
@@ -306,19 +306,6 @@
     }
 
     #[test]
-<<<<<<< HEAD
-=======
-    fn uninitialized_panic_on_drop() {
-        use std::panic::catch_unwind;
-
-        assert!(catch_unwind(|| {
-            let _ = Temp::new_path();
-        })
-        .is_err());
-    }
-
-    #[test]
->>>>>>> 826f6046
     fn uninitialized_file() {
         let temp = Temp::new_path();
         assert!(!temp.exists());
